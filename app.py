--- conflicted
+++ resolved
@@ -111,223 +111,11 @@
 with tab2:
     st.header("Add New Document")
 
-<<<<<<< HEAD
-        return chunks
-
-    def generate_embeddings(self, texts: List[str]) -> np.ndarray:
-        return self.embedding_model.encode(texts, convert_to_numpy=True)
-
-
-class BackgroundIndexer:
-    """Background worker for processing documents"""
-
-    def __init__(self, doc_db: DocumentDatabase, vector_store: VectorStore,
-                 text_processor: TextProcessor):
-        self.doc_db = doc_db
-        self.vector_store = vector_store
-        self.text_processor = text_processor
-        self.processing_queue = queue.Queue()
-        self.is_running = False
-        self.worker_thread = None
-
-    def start(self):
-        if not self.is_running:
-            self.is_running = True
-            self.worker_thread = threading.Thread(target=self._worker, daemon=True)
-            self.worker_thread.start()
-
-    def stop(self):
-        self.is_running = False
-        if self.worker_thread:
-            self.worker_thread.join()
-
-    def queue_document(self, document: Document):
-        self.processing_queue.put(document)
-
-    def _worker(self):
-        while self.is_running:
-            try:
-                document = self.processing_queue.get(timeout=1)
-                self._process_document(document)
-                self.processing_queue.task_done()
-            except queue.Empty:
-                continue
-            except Exception as e:
-                logger.error(f"Error processing document: {e}")
-
-    def _process_document(self, document: Document):
-        logger.info(f"Processing document: {document.title}")
-
-        # Chunk the document
-        chunks = self.text_processor.chunk_text(document.content, document.id)
-
-        # Generate embeddings
-        chunk_texts = [chunk.content for chunk in chunks]
-        embeddings = self.text_processor.generate_embeddings(chunk_texts)
-
-        # Store chunks and embeddings
-        chunk_ids = [chunk.id for chunk in chunks]
-        self.vector_store.add_embeddings(embeddings, chunk_ids)
-        self.doc_db.add_chunks(chunks)
-
-        logger.info(f"Processed {len(chunks)} chunks for document: {document.title}")
-
-
-class RAGSystem:
-    """Main RAG system orchestrator"""
-
-    def __init__(self, llm_provider: str = "mock"):
-        self.doc_db = DocumentDatabase()
-        self.vector_store = VectorStore()
-        self.text_processor = TextProcessor()
-        self.llm = LLMProvider(llm_provider)
-        self.indexer = BackgroundIndexer(self.doc_db, self.vector_store, self.text_processor)
-        self.indexer.start()
-
-    def add_document(self, title: str, content: str, metadata: Dict[str, Any] = None) -> str:
-        document_id = str(uuid.uuid4())
-        document = Document(
-            id=document_id,
-            title=title,
-            content=content,
-            metadata=metadata or {},
-            created_at=datetime.now().isoformat()
-        )
-
-        # Store document
-        self.doc_db.add_document(document)
-
-        # Queue for background processing
-        self.indexer.queue_document(document)
-
-        return document_id
-
-    def search_documents(self, query: str, max_chunks: int = 5,
-                         max_tokens: int = 16000) -> List[Dict[str, Any]]:
-        # Generate query embedding
-        query_embedding = self.text_processor.generate_embeddings([query])
-
-        # Search vector store
-        results = self.vector_store.search(query_embedding[0], k=max_chunks * 2)
-
-        # Apply MMR for diversity (simplified)
-        selected_results = self._apply_mmr(results, query_embedding[0], max_chunks)
-
-        # Retrieve chunk contents and apply token budget
-        retrieved_chunks = []
-        total_tokens = 0
-
-        for chunk_id, score in selected_results:
-            # Get chunk from database (simplified - would need chunk retrieval method)
-            chunk_content = f"Chunk {chunk_id} content"  # Placeholder
-
-            # Estimate tokens (rough approximation: 1 token ≈ 4 characters)
-            chunk_tokens = len(chunk_content) // 4
-
-            if total_tokens + chunk_tokens <= max_tokens:
-                retrieved_chunks.append({
-                    'chunk_id': chunk_id,
-                    'content': chunk_content,
-                    'score': score,
-                    'tokens': chunk_tokens
-                })
-                total_tokens += chunk_tokens
-            else:
-                break
-
-        return retrieved_chunks
-
-    def ask_question(self, query: str, max_chunks: int = 5,
-                     max_context_tokens: int = 8000, max_response_tokens: int = 1000) -> Dict[str, Any]:
-        """Complete RAG pipeline: retrieve + generate response"""
-
-        # Step 1: Retrieve relevant chunks
-        retrieved_chunks = self.search_documents(query, max_chunks, max_context_tokens)
-
-        if not retrieved_chunks:
-            return {
-                "response": "I don't have any relevant information in my knowledge base to answer your question. Please try adding some documents first.",
-                "chunks": [],
-                "metadata": {
-                    "chunks_found": 0,
-                    "total_tokens": 0,
-                    "model": self.llm.model,
-                    "query": query
-                }
-            }
-
-        # Step 2: Generate response using LLM
-        llm_result = self.llm.generate_response(query, retrieved_chunks, max_response_tokens)
-
-        # Step 3: Prepare complete response
-        return {
-            "response": llm_result.get("response", "Error generating response"),
-            "chunks": retrieved_chunks,
-            "metadata": {
-                "chunks_found": len(retrieved_chunks),
-                "total_context_tokens": sum(chunk['tokens'] for chunk in retrieved_chunks),
-                "llm_tokens_used": llm_result.get("tokens_used", 0),
-                "model": llm_result.get("model", self.llm.model),
-                "query": query,
-                "error": llm_result.get("error")
-            }
-        }
-
-    def _apply_mmr(self, results: List[tuple], query_embedding: np.ndarray,
-                   max_results: int, lambda_param: float = 0.7) -> List[tuple]:
-        """Apply Maximal Marginal Relevance for diversity"""
-        if len(results) <= max_results:
-            return results
-
-        selected = []
-        remaining = list(results)
-
-        # Select first result (highest similarity)
-        selected.append(remaining.pop(0))
-
-        while len(selected) < max_results and remaining:
-            mmr_scores = []
-
-            for i, (chunk_id, sim_score) in enumerate(remaining):
-                # Calculate max similarity to already selected items
-                max_sim_to_selected = 0
-                # In a real implementation, you'd calculate similarity between embeddings
-                # For now, using a simplified approach
-                max_sim_to_selected = sim_score * 0.1  # Simplified
-
-                # MMR score
-                mmr_score = lambda_param * sim_score - (1 - lambda_param) * max_sim_to_selected
-                mmr_scores.append((i, mmr_score))
-
-            # Select item with highest MMR score
-            best_idx, _ = max(mmr_scores, key=lambda x: x[1])
-            selected.append(remaining.pop(best_idx))
-
-        return selected
-
-    def get_system_stats(self) -> Dict[str, Any]:
-        documents = self.doc_db.list_documents()
-        return {
-            'total_documents': len(documents),
-            'total_vectors': self.vector_store.index.ntotal,
-            'processing_queue_size': self.indexer.processing_queue.qsize(),
-            'recent_documents': [doc.title for doc in documents[:5]]
-        }
-
-
-# Streamlit UI
-def main():
-    st.set_page_config(
-        page_title="Dynamic RAG System",
-        page_icon="🔍",
-        layout="wide"
-=======
     # Document input method selection
     input_method = st.radio(
         "Choose input method:",
         ["📝 Manual Text Input", "📄 File Upload"],
         horizontal=True
->>>>>>> ddc29f46
     )
 
     with st.form("add_document"):
